--- conflicted
+++ resolved
@@ -52,17 +52,9 @@
         # details of how it happened
         raise NotSignable(e)
 
-<<<<<<< HEAD
-=======
 
->>>>>>> b79fe96e
 def view(input_path):
     try:
         return archive.view(input_path)
     except exceptions.NotSignable as e:
-<<<<<<< HEAD
-        raise NotSignable(e)
-    
-=======
-        raise NotSignable(e)
->>>>>>> b79fe96e
+        raise NotSignable(e)