--- conflicted
+++ resolved
@@ -184,18 +184,10 @@
                 if rule.is_optional():
                     val['optional'] = True
 
-<<<<<<< HEAD
-                # if there's only one, non-optional hash, unwrap it from the dict
-                if len(val) == 1 and 'optional' not in val:
-                    val = val.values()[0]
-
-                file_entries[relative_path.decode("utf-8")] = val
-=======
                 if len(val) == 1 and 'hash' in val:
                     file_entries[relative_path.decode("utf-8")] = val['hash']
                 else:
                     file_entries[relative_path.decode("utf-8")] = val
->>>>>>> 45e7b2c3
 
             for dirname in dirs:
                 rule, path, relative_path = self.get_rule_and_paths(root,
@@ -210,8 +202,6 @@
 
         return file_entries
 
-
-<<<<<<< HEAD
 @memoize
 def get_hash_digests(path):
     """ Get several hashes of a file at path, encoded as binary """
@@ -238,10 +228,7 @@
             hashlib.sha256: sha256_hasher.digest()}
 
 
-def get_template():
-=======
 def get_template(has_resource_rules=False):
->>>>>>> 45e7b2c3
     """
     Obtain the 'template' plist which also contains things like
     default rules about which files should count
