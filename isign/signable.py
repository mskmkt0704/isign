--- conflicted
+++ resolved
@@ -168,14 +168,11 @@
                     ApplicationSlot,
                     InfoSlot]
 
-<<<<<<< HEAD
     def sign(self, app, signer):
         super(Executable, self).sign(app, signer)
         st = os.stat(self.path)
         os.chmod(self.path, st.st_mode | stat.S_IEXEC)
 
-=======
->>>>>>> b79fe96e
 
 class Dylib(Signable):
     """ A dynamic library that isn't part of its own bundle, e.g.
